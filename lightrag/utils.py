import asyncio
import html
import io
import csv
import json
import logging
import os
import re
from dataclasses import dataclass
from functools import wraps
from hashlib import md5
<<<<<<< HEAD
from typing import Any, Union, List
=======
from typing import Any, Union, List, Optional
>>>>>>> ffa95e04
import xml.etree.ElementTree as ET

import numpy as np
import tiktoken

from lightrag.prompt import PROMPTS

ENCODER = None

logger = logging.getLogger("lightrag")


def set_logger(log_file: str):
    logger.setLevel(logging.DEBUG)

    file_handler = logging.FileHandler(log_file)
    file_handler.setLevel(logging.DEBUG)

    formatter = logging.Formatter(
        "%(asctime)s - %(name)s - %(levelname)s - %(message)s"
    )
    file_handler.setFormatter(formatter)

    if not logger.handlers:
        logger.addHandler(file_handler)


@dataclass
class EmbeddingFunc:
    embedding_dim: int
    max_token_size: int
    func: callable

    async def __call__(self, *args, **kwargs) -> np.ndarray:
        return await self.func(*args, **kwargs)


def locate_json_string_body_from_string(content: str) -> Union[str, None]:
    """Locate the JSON string body from a string"""
    try:
        maybe_json_str = re.search(r"{.*}", content, re.DOTALL)
        if maybe_json_str is not None:
            maybe_json_str = maybe_json_str.group(0)
            maybe_json_str = maybe_json_str.replace("\\n", "")
            maybe_json_str = maybe_json_str.replace("\n", "")
            maybe_json_str = maybe_json_str.replace("'", '"')
            # json.loads(maybe_json_str) # don't check here, cannot validate schema after all
            return maybe_json_str
    except Exception:
        pass
        # try:
        #     content = (
        #         content.replace(kw_prompt[:-1], "")
        #         .replace("user", "")
        #         .replace("model", "")
        #         .strip()
        #     )
        #     maybe_json_str = "{" + content.split("{")[1].split("}")[0] + "}"
        #     json.loads(maybe_json_str)

        return None


def convert_response_to_json(response: str) -> dict:
    json_str = locate_json_string_body_from_string(response)
    assert json_str is not None, f"Unable to parse JSON from response: {response}"
    try:
        data = json.loads(json_str)
        return data
    except json.JSONDecodeError as e:
        logger.error(f"Failed to parse JSON: {json_str}")
        raise e from None


def compute_args_hash(*args):
    return md5(str(args).encode()).hexdigest()


def compute_mdhash_id(content, prefix: str = ""):
    return prefix + md5(content.encode()).hexdigest()


def limit_async_func_call(max_size: int, waitting_time: float = 0.0001):
    """Add restriction of maximum async calling times for a async func"""

    def final_decro(func):
        """Not using async.Semaphore to aovid use nest-asyncio"""
        __current_size = 0

        @wraps(func)
        async def wait_func(*args, **kwargs):
            nonlocal __current_size
            while __current_size >= max_size:
                await asyncio.sleep(waitting_time)
            __current_size += 1
            result = await func(*args, **kwargs)
            __current_size -= 1
            return result

        return wait_func

    return final_decro


def wrap_embedding_func_with_attrs(**kwargs):
    """Wrap a function with attributes"""

    def final_decro(func) -> EmbeddingFunc:
        new_func = EmbeddingFunc(**kwargs, func=func)
        return new_func

    return final_decro


def load_json(file_name):
    if not os.path.exists(file_name):
        return None
    with open(file_name, encoding="utf-8") as f:
        return json.load(f)


def write_json(json_obj, file_name):
    with open(file_name, "w", encoding="utf-8") as f:
        json.dump(json_obj, f, indent=2, ensure_ascii=False)


def encode_string_by_tiktoken(content: str, model_name: str = "gpt-4o"):
    global ENCODER
    if ENCODER is None:
        ENCODER = tiktoken.encoding_for_model(model_name)
    tokens = ENCODER.encode(content)
    return tokens


def decode_tokens_by_tiktoken(tokens: list[int], model_name: str = "gpt-4o"):
    global ENCODER
    if ENCODER is None:
        ENCODER = tiktoken.encoding_for_model(model_name)
    content = ENCODER.decode(tokens)
    return content


def pack_user_ass_to_openai_messages(*args: str):
    roles = ["user", "assistant"]
    return [
        {"role": roles[i % 2], "content": content} for i, content in enumerate(args)
    ]


def split_string_by_multi_markers(content: str, markers: list[str]) -> list[str]:
    """Split a string by multiple markers"""
    if not markers:
        return [content]
    results = re.split("|".join(re.escape(marker) for marker in markers), content)
    return [r.strip() for r in results if r.strip()]


# Refer the utils functions of the official GraphRAG implementation:
# https://github.com/microsoft/graphrag
def clean_str(input: Any) -> str:
    """Clean an input string by removing HTML escapes, control characters, and other unwanted characters."""
    # If we get non-string input, just give it back
    if not isinstance(input, str):
        return input

    result = html.unescape(input.strip())
    # https://stackoverflow.com/questions/4324790/removing-control-characters-from-a-string-in-python
    return re.sub(r"[\x00-\x1f\x7f-\x9f]", "", result)


def is_float_regex(value):
    return bool(re.match(r"^[-+]?[0-9]*\.?[0-9]+$", value))


def truncate_list_by_token_size(list_data: list, key: callable, max_token_size: int):
    """Truncate a list of data by token size"""
    if max_token_size <= 0:
        return []
    tokens = 0
    for i, data in enumerate(list_data):
        tokens += len(encode_string_by_tiktoken(key(data)))
        if tokens > max_token_size:
            return list_data[:i]
    return list_data


def list_of_list_to_csv(data: List[List[str]]) -> str:
    output = io.StringIO()
    writer = csv.writer(output)
    writer.writerows(data)
    return output.getvalue()


def csv_string_to_list(csv_string: str) -> List[List[str]]:
    output = io.StringIO(csv_string)
    reader = csv.reader(output)
    return [row for row in reader]


def save_data_to_file(data, file_name):
    with open(file_name, "w", encoding="utf-8") as f:
        json.dump(data, f, ensure_ascii=False, indent=4)


def xml_to_json(xml_file):
    try:
        tree = ET.parse(xml_file)
        root = tree.getroot()

        # Print the root element's tag and attributes to confirm the file has been correctly loaded
        print(f"Root element: {root.tag}")
        print(f"Root attributes: {root.attrib}")

        data = {"nodes": [], "edges": []}

        # Use namespace
        namespace = {"": "http://graphml.graphdrawing.org/xmlns"}

        for node in root.findall(".//node", namespace):
            node_data = {
                "id": node.get("id").strip('"'),
                "entity_type": node.find("./data[@key='d0']", namespace).text.strip('"')
                if node.find("./data[@key='d0']", namespace) is not None
                else "",
                "description": node.find("./data[@key='d1']", namespace).text
                if node.find("./data[@key='d1']", namespace) is not None
                else "",
                "source_id": node.find("./data[@key='d2']", namespace).text
                if node.find("./data[@key='d2']", namespace) is not None
                else "",
            }
            data["nodes"].append(node_data)

        for edge in root.findall(".//edge", namespace):
            edge_data = {
                "source": edge.get("source").strip('"'),
                "target": edge.get("target").strip('"'),
                "weight": float(edge.find("./data[@key='d3']", namespace).text)
                if edge.find("./data[@key='d3']", namespace) is not None
                else 0.0,
                "description": edge.find("./data[@key='d4']", namespace).text
                if edge.find("./data[@key='d4']", namespace) is not None
                else "",
                "keywords": edge.find("./data[@key='d5']", namespace).text
                if edge.find("./data[@key='d5']", namespace) is not None
                else "",
                "source_id": edge.find("./data[@key='d6']", namespace).text
                if edge.find("./data[@key='d6']", namespace) is not None
                else "",
            }
            data["edges"].append(edge_data)

        # Print the number of nodes and edges found
        print(f"Found {len(data['nodes'])} nodes and {len(data['edges'])} edges")

        return data
    except ET.ParseError as e:
        print(f"Error parsing XML file: {e}")
        return None
    except Exception as e:
        print(f"An error occurred: {e}")
        return None


def process_combine_contexts(hl, ll):
    header = None
    list_hl = csv_string_to_list(hl.strip())
    list_ll = csv_string_to_list(ll.strip())

    if list_hl:
        header = list_hl[0]
        list_hl = list_hl[1:]
    if list_ll:
        header = list_ll[0]
        list_ll = list_ll[1:]
    if header is None:
        return ""

    if list_hl:
        list_hl = [",".join(item[1:]) for item in list_hl if item]
    if list_ll:
        list_ll = [",".join(item[1:]) for item in list_ll if item]

    combined_sources = []
    seen = set()

    for item in list_hl + list_ll:
        if item and item not in seen:
            combined_sources.append(item)
            seen.add(item)

    combined_sources_result = [",\t".join(header)]

    for i, item in enumerate(combined_sources, start=1):
        combined_sources_result.append(f"{i},\t{item}")

    combined_sources_result = "\n".join(combined_sources_result)

    return combined_sources_result


async def get_best_cached_response(
    hashing_kv,
    current_embedding,
    similarity_threshold=0.95,
    mode="default",
<<<<<<< HEAD
=======
    use_llm_check=False,
    llm_func=None,
    original_prompt=None,
>>>>>>> ffa95e04
) -> Union[str, None]:
    # Get mode-specific cache
    mode_cache = await hashing_kv.get_by_id(mode)
    if not mode_cache:
        return None

    best_similarity = -1
    best_response = None
    best_prompt = None
    best_cache_id = None

    # Only iterate through cache entries for this mode
    for cache_id, cache_data in mode_cache.items():
        if cache_data["embedding"] is None:
            continue

        # Convert cached embedding list to ndarray
        cached_quantized = np.frombuffer(
            bytes.fromhex(cache_data["embedding"]), dtype=np.uint8
        ).reshape(cache_data["embedding_shape"])
        cached_embedding = dequantize_embedding(
            cached_quantized,
            cache_data["embedding_min"],
            cache_data["embedding_max"],
        )

        similarity = cosine_similarity(current_embedding, cached_embedding)
        if similarity > best_similarity:
            best_similarity = similarity
            best_response = cache_data["return"]
            best_prompt = cache_data["original_prompt"]
            best_cache_id = cache_id

    if best_similarity > similarity_threshold:
<<<<<<< HEAD
=======
        # If LLM check is enabled and all required parameters are provided
        if use_llm_check and llm_func and original_prompt and best_prompt:
            compare_prompt = PROMPTS["similarity_check"].format(
                original_prompt=original_prompt, cached_prompt=best_prompt
            )

            try:
                llm_result = await llm_func(compare_prompt)
                llm_result = llm_result.strip()
                llm_similarity = float(llm_result)

                # Replace vector similarity with LLM similarity score
                best_similarity = llm_similarity
                if best_similarity < similarity_threshold:
                    log_data = {
                        "event": "llm_check_cache_rejected",
                        "original_question": original_prompt[:100] + "..."
                        if len(original_prompt) > 100
                        else original_prompt,
                        "cached_question": best_prompt[:100] + "..."
                        if len(best_prompt) > 100
                        else best_prompt,
                        "similarity_score": round(best_similarity, 4),
                        "threshold": similarity_threshold,
                    }
                    logger.info(json.dumps(log_data, ensure_ascii=False))
                    return None
            except Exception as e:  # Catch all possible exceptions
                logger.warning(f"LLM similarity check failed: {e}")
                return None  # Return None directly when LLM check fails

>>>>>>> ffa95e04
        prompt_display = (
            best_prompt[:50] + "..." if len(best_prompt) > 50 else best_prompt
        )
        log_data = {
            "event": "cache_hit",
            "mode": mode,
            "similarity": round(best_similarity, 4),
            "cache_id": best_cache_id,
            "original_prompt": prompt_display,
        }
        logger.info(json.dumps(log_data, ensure_ascii=False))
        return best_response
    return None


def cosine_similarity(v1, v2):
    """Calculate cosine similarity between two vectors"""
    dot_product = np.dot(v1, v2)
    norm1 = np.linalg.norm(v1)
    norm2 = np.linalg.norm(v2)
    return dot_product / (norm1 * norm2)


def quantize_embedding(embedding: np.ndarray, bits=8) -> tuple:
    """Quantize embedding to specified bits"""
    # Calculate min/max values for reconstruction
    min_val = embedding.min()
    max_val = embedding.max()

    # Quantize to 0-255 range
    scale = (2**bits - 1) / (max_val - min_val)
    quantized = np.round((embedding - min_val) * scale).astype(np.uint8)

    return quantized, min_val, max_val


def dequantize_embedding(
    quantized: np.ndarray, min_val: float, max_val: float, bits=8
) -> np.ndarray:
    """Restore quantized embedding"""
    scale = (max_val - min_val) / (2**bits - 1)
<<<<<<< HEAD
    return (quantized * scale + min_val).astype(np.float32)
=======
    return (quantized * scale + min_val).astype(np.float32)


async def handle_cache(hashing_kv, args_hash, prompt, mode="default"):
    """Generic cache handling function"""
    if hashing_kv is None:
        return None, None, None, None

    # For naive mode, only use simple cache matching
    if mode == "naive":
        mode_cache = await hashing_kv.get_by_id(mode) or {}
        if args_hash in mode_cache:
            return mode_cache[args_hash]["return"], None, None, None
        return None, None, None, None

    # Get embedding cache configuration
    embedding_cache_config = hashing_kv.global_config.get(
        "embedding_cache_config",
        {"enabled": False, "similarity_threshold": 0.95, "use_llm_check": False},
    )
    is_embedding_cache_enabled = embedding_cache_config["enabled"]
    use_llm_check = embedding_cache_config.get("use_llm_check", False)

    quantized = min_val = max_val = None
    if is_embedding_cache_enabled:
        # Use embedding cache
        embedding_model_func = hashing_kv.global_config["embedding_func"]["func"]
        llm_model_func = hashing_kv.global_config.get("llm_model_func")

        current_embedding = await embedding_model_func([prompt])
        quantized, min_val, max_val = quantize_embedding(current_embedding[0])
        best_cached_response = await get_best_cached_response(
            hashing_kv,
            current_embedding[0],
            similarity_threshold=embedding_cache_config["similarity_threshold"],
            mode=mode,
            use_llm_check=use_llm_check,
            llm_func=llm_model_func if use_llm_check else None,
            original_prompt=prompt if use_llm_check else None,
        )
        if best_cached_response is not None:
            return best_cached_response, None, None, None
    else:
        # Use regular cache
        mode_cache = await hashing_kv.get_by_id(mode) or {}
        if args_hash in mode_cache:
            return mode_cache[args_hash]["return"], None, None, None

    return None, quantized, min_val, max_val


@dataclass
class CacheData:
    args_hash: str
    content: str
    prompt: str
    quantized: Optional[np.ndarray] = None
    min_val: Optional[float] = None
    max_val: Optional[float] = None
    mode: str = "default"


async def save_to_cache(hashing_kv, cache_data: CacheData):
    if hashing_kv is None:
        return

    mode_cache = await hashing_kv.get_by_id(cache_data.mode) or {}

    mode_cache[cache_data.args_hash] = {
        "return": cache_data.content,
        "embedding": cache_data.quantized.tobytes().hex()
        if cache_data.quantized is not None
        else None,
        "embedding_shape": cache_data.quantized.shape
        if cache_data.quantized is not None
        else None,
        "embedding_min": cache_data.min_val,
        "embedding_max": cache_data.max_val,
        "original_prompt": cache_data.prompt,
    }

    await hashing_kv.upsert({cache_data.mode: mode_cache})
>>>>>>> ffa95e04
<|MERGE_RESOLUTION|>--- conflicted
+++ resolved
@@ -9,11 +9,7 @@
 from dataclasses import dataclass
 from functools import wraps
 from hashlib import md5
-<<<<<<< HEAD
-from typing import Any, Union, List
-=======
 from typing import Any, Union, List, Optional
->>>>>>> ffa95e04
 import xml.etree.ElementTree as ET
 
 import numpy as np
@@ -320,12 +316,9 @@
     current_embedding,
     similarity_threshold=0.95,
     mode="default",
-<<<<<<< HEAD
-=======
     use_llm_check=False,
     llm_func=None,
     original_prompt=None,
->>>>>>> ffa95e04
 ) -> Union[str, None]:
     # Get mode-specific cache
     mode_cache = await hashing_kv.get_by_id(mode)
@@ -360,8 +353,6 @@
             best_cache_id = cache_id
 
     if best_similarity > similarity_threshold:
-<<<<<<< HEAD
-=======
         # If LLM check is enabled and all required parameters are provided
         if use_llm_check and llm_func and original_prompt and best_prompt:
             compare_prompt = PROMPTS["similarity_check"].format(
@@ -392,8 +383,7 @@
             except Exception as e:  # Catch all possible exceptions
                 logger.warning(f"LLM similarity check failed: {e}")
                 return None  # Return None directly when LLM check fails
-
->>>>>>> ffa95e04
+              
         prompt_display = (
             best_prompt[:50] + "..." if len(best_prompt) > 50 else best_prompt
         )
@@ -435,9 +425,6 @@
 ) -> np.ndarray:
     """Restore quantized embedding"""
     scale = (max_val - min_val) / (2**bits - 1)
-<<<<<<< HEAD
-    return (quantized * scale + min_val).astype(np.float32)
-=======
     return (quantized * scale + min_val).astype(np.float32)
 
 
@@ -519,5 +506,4 @@
         "original_prompt": cache_data.prompt,
     }
 
-    await hashing_kv.upsert({cache_data.mode: mode_cache})
->>>>>>> ffa95e04
+    await hashing_kv.upsert({cache_data.mode: mode_cache})